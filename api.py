--- conflicted
+++ resolved
@@ -622,13 +622,10 @@
 
     Master_IPs is a comma or semicolon-delimited list of master IPs.
     Status is 1 (Active), 2 (EditMode), or 3 (Off).
-<<<<<<< HEAD
-=======
 
     TTL values are rounded up to the nearest valid value:
     300, 3600, 7200, 14440, 28800, 57600, 86400, 172800,
     345600, 604800, 1209600, or 2419200 seconds.
->>>>>>> 0d07af1b
     """
     pass
 
@@ -638,16 +635,12 @@
                            'master_ips'],
                  returns={u'DomainID': 'Domain ID number'})
   def domain_update(self, request):
-<<<<<<< HEAD
-    """Updates the parameters of a given domain."""
-=======
     """Updates the parameters of a given domain.
 
     TTL values are rounded up to the nearest valid value:
     300, 3600, 7200, 14440, 28800, 57600, 86400, 172800,
     345600, 604800, 1209600, or 2419200 seconds.
     """
->>>>>>> 0d07af1b
     pass
 
   @__api_request(required=['DomainID'], optional=['ResourceID'],
